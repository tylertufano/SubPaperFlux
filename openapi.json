{
  "openapi": "3.1.0",
  "info": {
    "title": "SubPaperFlux API",
    "version": "0.1.0"
  },
  "paths": {
    "/status": {
      "get": {
        "tags": [
          "status"
        ],
        "summary": "Get Status",
        "operationId": "get_status_status_get",
        "responses": {
          "200": {
            "description": "Successful Response",
            "content": {
              "application/json": {
                "schema": {
                  "$ref": "#/components/schemas/StatusResponse"
                }
              }
            }
          }
        }
      }
    },
    "/status/db": {
      "get": {
        "tags": [
          "status"
        ],
        "summary": "Db Status",
        "operationId": "db_status_status_db_get",
        "responses": {
          "200": {
            "description": "Successful Response",
            "content": {
              "application/json": {
                "schema": {
                  "additionalProperties": true,
                  "type": "object",
                  "title": "Response Db Status Status Db Get"
                }
              }
            }
          }
        }
      }
    },
    "/status/integrations": {
      "get": {
        "tags": [
          "status"
        ],
        "summary": "Integrations Status",
        "operationId": "integrations_status_status_integrations_get",
        "security": [
          {
            "HTTPBearer": []
          }
        ],
        "parameters": [
          {
            "name": "instapaper_cred_id",
            "in": "query",
            "required": false,
            "schema": {
              "anyOf": [
                {
                  "type": "string"
                },
                {
                  "type": "null"
                }
              ],
              "title": "Instapaper Cred Id"
            }
          },
          {
            "name": "miniflux_cred_id",
            "in": "query",
            "required": false,
            "schema": {
              "anyOf": [
                {
                  "type": "string"
                },
                {
                  "type": "null"
                }
              ],
              "title": "Miniflux Cred Id"
            }
          }
        ],
        "responses": {
          "200": {
            "description": "Successful Response",
            "content": {
              "application/json": {
                "schema": {
                  "type": "object",
                  "additionalProperties": true,
                  "title": "Response Integrations Status Status Integrations Get"
                }
              }
            }
          },
          "422": {
            "description": "Validation Error",
            "content": {
              "application/json": {
                "schema": {
                  "$ref": "#/components/schemas/HTTPValidationError"
                }
              }
            }
          }
        }
      }
    },
    "/site-configs/": {
      "get": {
        "tags": [
          "site-configs"
        ],
        "summary": "List Site Configs",
        "operationId": "list_site_configs_site_configs__get",
        "security": [
          {
            "HTTPBearer": []
          }
        ],
        "parameters": [
          {
            "name": "include_global",
            "in": "query",
            "required": false,
            "schema": {
              "type": "boolean",
              "default": true,
              "title": "Include Global"
            }
          }
        ],
        "responses": {
          "200": {
            "description": "Successful Response",
            "content": {
              "application/json": {
                "schema": {
                  "type": "array",
                  "items": {
                    "$ref": "#/components/schemas/SiteConfig"
                  },
                  "title": "Response List Site Configs Site Configs  Get"
                }
              }
            }
          },
          "422": {
            "description": "Validation Error",
            "content": {
              "application/json": {
                "schema": {
                  "$ref": "#/components/schemas/HTTPValidationError"
                }
              }
            }
          }
        }
      },
      "post": {
        "tags": [
          "site-configs"
        ],
        "summary": "Create Site Config",
        "operationId": "create_site_config_site_configs__post",
        "security": [
          {
            "HTTPBearer": []
          }
        ],
        "parameters": [
          {
            "name": "x-csrf-token",
            "in": "header",
            "required": false,
            "schema": {
              "anyOf": [
                {
                  "type": "string"
                },
                {
                  "type": "null"
                }
              ],
              "title": "X-Csrf-Token"
            }
          }
        ],
        "requestBody": {
          "required": true,
          "content": {
            "application/json": {
              "schema": {
                "$ref": "#/components/schemas/SiteConfig"
              }
            }
          }
        },
        "responses": {
          "201": {
            "description": "Successful Response",
            "content": {
              "application/json": {
                "schema": {
                  "$ref": "#/components/schemas/SiteConfig"
                }
              }
            }
          },
          "422": {
            "description": "Validation Error",
            "content": {
              "application/json": {
                "schema": {
                  "$ref": "#/components/schemas/HTTPValidationError"
                }
              }
            }
          }
        }
      }
    },
    "/site-configs/{config_id}": {
      "get": {
        "tags": [
          "site-configs"
        ],
        "summary": "Get Site Config",
        "operationId": "get_site_config_site_configs__config_id__get",
        "security": [
          {
            "HTTPBearer": []
          }
        ],
        "parameters": [
          {
            "name": "config_id",
            "in": "path",
            "required": true,
            "schema": {
              "type": "string",
              "title": "Config Id"
            }
          }
        ],
        "responses": {
          "200": {
            "description": "Successful Response",
            "content": {
              "application/json": {
                "schema": {
                  "$ref": "#/components/schemas/SiteConfig"
                }
              }
            }
          },
          "422": {
            "description": "Validation Error",
            "content": {
              "application/json": {
                "schema": {
                  "$ref": "#/components/schemas/HTTPValidationError"
                }
              }
            }
          }
        }
      },
      "put": {
        "tags": [
          "site-configs"
        ],
        "summary": "Update Site Config",
        "operationId": "update_site_config_site_configs__config_id__put",
        "security": [
          {
            "HTTPBearer": []
          }
        ],
        "parameters": [
          {
            "name": "config_id",
            "in": "path",
            "required": true,
            "schema": {
              "type": "string",
              "title": "Config Id"
            }
          },
          {
            "name": "x-csrf-token",
            "in": "header",
            "required": false,
            "schema": {
              "anyOf": [
                {
                  "type": "string"
                },
                {
                  "type": "null"
                }
              ],
              "title": "X-Csrf-Token"
            }
          }
        ],
        "requestBody": {
          "required": true,
          "content": {
            "application/json": {
              "schema": {
                "$ref": "#/components/schemas/SiteConfig"
              }
            }
          }
        },
        "responses": {
          "200": {
            "description": "Successful Response",
            "content": {
              "application/json": {
                "schema": {
                  "$ref": "#/components/schemas/SiteConfig"
                }
              }
            }
          },
          "422": {
            "description": "Validation Error",
            "content": {
              "application/json": {
                "schema": {
                  "$ref": "#/components/schemas/HTTPValidationError"
                }
              }
            }
          }
        }
      },
      "delete": {
        "tags": [
          "site-configs"
        ],
        "summary": "Delete Site Config",
        "operationId": "delete_site_config_site_configs__config_id__delete",
        "security": [
          {
            "HTTPBearer": []
          }
        ],
        "parameters": [
          {
            "name": "config_id",
            "in": "path",
            "required": true,
            "schema": {
              "type": "string",
              "title": "Config Id"
            }
          },
          {
            "name": "x-csrf-token",
            "in": "header",
            "required": false,
            "schema": {
              "anyOf": [
                {
                  "type": "string"
                },
                {
                  "type": "null"
                }
              ],
              "title": "X-Csrf-Token"
            }
          }
        ],
        "responses": {
          "204": {
            "description": "Successful Response"
          },
          "422": {
            "description": "Validation Error",
            "content": {
              "application/json": {
                "schema": {
                  "$ref": "#/components/schemas/HTTPValidationError"
                }
              }
            }
          }
        }
      }
    },
    "/credentials/": {
      "get": {
        "tags": [
          "credentials"
        ],
        "summary": "List Credentials",
        "operationId": "list_credentials_credentials__get",
        "security": [
          {
            "HTTPBearer": []
          }
        ],
        "parameters": [
          {
            "name": "include_global",
            "in": "query",
            "required": false,
            "schema": {
              "type": "boolean",
              "default": true,
              "title": "Include Global"
            }
          }
        ],
        "responses": {
          "200": {
            "description": "Successful Response",
            "content": {
              "application/json": {
                "schema": {
                  "type": "array",
                  "items": {
                    "$ref": "#/components/schemas/Credential"
                  },
                  "title": "Response List Credentials Credentials  Get"
                }
              }
            }
          },
          "422": {
            "description": "Validation Error",
            "content": {
              "application/json": {
                "schema": {
                  "$ref": "#/components/schemas/HTTPValidationError"
                }
              }
            }
          }
        }
      },
      "post": {
        "tags": [
          "credentials"
        ],
        "summary": "Create Credential",
        "operationId": "create_credential_credentials__post",
        "security": [
          {
            "HTTPBearer": []
          }
        ],
        "parameters": [
          {
            "name": "x-csrf-token",
            "in": "header",
            "required": false,
            "schema": {
              "anyOf": [
                {
                  "type": "string"
                },
                {
                  "type": "null"
                }
              ],
              "title": "X-Csrf-Token"
            }
          }
        ],
        "requestBody": {
          "required": true,
          "content": {
            "application/json": {
              "schema": {
                "$ref": "#/components/schemas/Credential"
              }
            }
          }
        },
        "responses": {
          "201": {
            "description": "Successful Response",
            "content": {
              "application/json": {
                "schema": {
                  "$ref": "#/components/schemas/Credential"
                }
              }
            }
          },
          "422": {
            "description": "Validation Error",
            "content": {
              "application/json": {
                "schema": {
                  "$ref": "#/components/schemas/HTTPValidationError"
                }
              }
            }
          }
        }
      }
    },
    "/credentials/{cred_id}": {
      "delete": {
        "tags": [
          "credentials"
        ],
        "summary": "Delete Credential",
        "operationId": "delete_credential_credentials__cred_id__delete",
        "security": [
          {
            "HTTPBearer": []
          }
        ],
        "parameters": [
          {
            "name": "cred_id",
            "in": "path",
            "required": true,
            "schema": {
              "type": "string",
              "title": "Cred Id"
            }
          },
          {
            "name": "x-csrf-token",
            "in": "header",
            "required": false,
            "schema": {
              "anyOf": [
                {
                  "type": "string"
                },
                {
                  "type": "null"
                }
              ],
              "title": "X-Csrf-Token"
            }
          }
        ],
        "responses": {
          "204": {
            "description": "Successful Response"
          },
          "422": {
            "description": "Validation Error",
            "content": {
              "application/json": {
                "schema": {
                  "$ref": "#/components/schemas/HTTPValidationError"
                }
              }
            }
          }
        }
      },
      "get": {
        "tags": [
          "credentials"
        ],
        "summary": "Get Credential",
        "operationId": "get_credential_credentials__cred_id__get",
        "security": [
          {
            "HTTPBearer": []
          }
        ],
        "parameters": [
          {
            "name": "cred_id",
            "in": "path",
            "required": true,
            "schema": {
              "type": "string",
              "title": "Cred Id"
            }
          }
        ],
        "responses": {
          "200": {
            "description": "Successful Response",
            "content": {
              "application/json": {
                "schema": {
                  "$ref": "#/components/schemas/Credential"
                }
              }
            }
          },
          "422": {
            "description": "Validation Error",
            "content": {
              "application/json": {
                "schema": {
                  "$ref": "#/components/schemas/HTTPValidationError"
                }
              }
            }
          }
        }
      },
      "put": {
        "tags": [
          "credentials"
        ],
        "summary": "Update Credential",
        "operationId": "update_credential_credentials__cred_id__put",
        "security": [
          {
            "HTTPBearer": []
          }
        ],
        "parameters": [
          {
            "name": "cred_id",
            "in": "path",
            "required": true,
            "schema": {
              "type": "string",
              "title": "Cred Id"
            }
          },
          {
            "name": "x-csrf-token",
            "in": "header",
            "required": false,
            "schema": {
              "anyOf": [
                {
                  "type": "string"
                },
                {
                  "type": "null"
                }
              ],
              "title": "X-Csrf-Token"
            }
          }
        ],
        "requestBody": {
          "required": true,
          "content": {
            "application/json": {
              "schema": {
                "$ref": "#/components/schemas/Credential"
              }
            }
          }
        },
        "responses": {
          "200": {
            "description": "Successful Response",
            "content": {
              "application/json": {
                "schema": {
                  "$ref": "#/components/schemas/Credential"
                }
              }
            }
          },
          "422": {
            "description": "Validation Error",
            "content": {
              "application/json": {
                "schema": {
                  "$ref": "#/components/schemas/HTTPValidationError"
                }
              }
            }
          }
        }
      }
    },
    "/feeds/": {
      "get": {
        "tags": [
          "feeds"
        ],
        "summary": "List Feeds",
        "operationId": "list_feeds_feeds__get",
        "responses": {
          "200": {
            "description": "Successful Response",
            "content": {
              "application/json": {
                "schema": {
                  "items": {
                    "$ref": "#/components/schemas/Feed"
                  },
                  "type": "array",
                  "title": "Response List Feeds Feeds  Get"
                }
              }
            }
          }
        },
        "security": [
          {
            "HTTPBearer": []
          }
        ]
      },
      "post": {
        "tags": [
          "feeds"
        ],
        "summary": "Create Feed",
        "operationId": "create_feed_feeds__post",
        "requestBody": {
          "content": {
            "application/json": {
              "schema": {
                "$ref": "#/components/schemas/Feed"
              }
            }
          },
          "required": true
        },
        "responses": {
          "201": {
            "description": "Successful Response",
            "content": {
              "application/json": {
                "schema": {
                  "$ref": "#/components/schemas/Feed"
                }
              }
            }
          },
          "422": {
            "description": "Validation Error",
            "content": {
              "application/json": {
                "schema": {
                  "$ref": "#/components/schemas/HTTPValidationError"
                }
              }
            }
          }
        },
        "security": [
          {
            "HTTPBearer": []
          }
        ]
      }
    },
    "/feeds": {
      "get": {
        "tags": [
          "feeds"
        ],
        "summary": "List Feeds",
        "operationId": "list_feeds_feeds_get",
        "responses": {
          "200": {
            "description": "Successful Response",
            "content": {
              "application/json": {
                "schema": {
                  "items": {
                    "$ref": "#/components/schemas/Feed"
                  },
                  "type": "array",
                  "title": "Response List Feeds Feeds Get"
                }
              }
            }
          }
        },
        "security": [
          {
            "HTTPBearer": []
          }
        ]
      }
    },
    "/feeds/{feed_id}": {
      "delete": {
        "tags": [
          "feeds"
        ],
        "summary": "Delete Feed",
        "operationId": "delete_feed_feeds__feed_id__delete",
        "security": [
          {
            "HTTPBearer": []
          }
        ],
        "parameters": [
          {
            "name": "feed_id",
            "in": "path",
            "required": true,
            "schema": {
              "type": "string",
              "title": "Feed Id"
            }
          }
        ],
        "responses": {
          "204": {
            "description": "Successful Response"
          },
          "422": {
            "description": "Validation Error",
            "content": {
              "application/json": {
                "schema": {
                  "$ref": "#/components/schemas/HTTPValidationError"
                }
              }
            }
          }
        }
      },
      "put": {
        "tags": [
          "feeds"
        ],
        "summary": "Update Feed",
        "operationId": "update_feed_feeds__feed_id__put",
        "security": [
          {
            "HTTPBearer": []
          }
        ],
        "parameters": [
          {
            "name": "feed_id",
            "in": "path",
            "required": true,
            "schema": {
              "type": "string",
              "title": "Feed Id"
            }
          }
        ],
        "requestBody": {
          "required": true,
          "content": {
            "application/json": {
              "schema": {
                "$ref": "#/components/schemas/Feed"
              }
            }
          }
        },
        "responses": {
          "200": {
            "description": "Successful Response",
            "content": {
              "application/json": {
                "schema": {
                  "$ref": "#/components/schemas/Feed"
                }
              }
            }
          },
          "422": {
            "description": "Validation Error",
            "content": {
              "application/json": {
                "schema": {
                  "$ref": "#/components/schemas/HTTPValidationError"
                }
              }
            }
          }
        }
      }
    },
    "/jobs/": {
      "post": {
        "tags": [
          "jobs"
        ],
        "summary": "Enqueue Job",
        "operationId": "enqueue_job_jobs__post",
        "requestBody": {
          "content": {
            "application/json": {
              "schema": {
                "$ref": "#/components/schemas/JobRequest"
              }
            }
          },
          "required": true
        },
        "responses": {
          "202": {
            "description": "Successful Response",
            "content": {
              "application/json": {
                "schema": {}
              }
            }
          },
          "422": {
            "description": "Validation Error",
            "content": {
              "application/json": {
                "schema": {
                  "$ref": "#/components/schemas/HTTPValidationError"
                }
              }
            }
          }
        },
        "security": [
          {
            "HTTPBearer": []
          }
        ]
      }
    },
    "/bookmarks/": {
      "get": {
        "tags": [
          "bookmarks"
        ],
        "summary": "List Bookmarks",
        "operationId": "list_bookmarks_bookmarks__get",
        "security": [
          {
            "HTTPBearer": []
          }
        ],
        "parameters": [
          {
            "name": "page",
            "in": "query",
            "required": false,
            "schema": {
              "type": "integer",
              "minimum": 1,
              "default": 1,
              "title": "Page"
            }
          },
          {
            "name": "size",
            "in": "query",
            "required": false,
            "schema": {
              "type": "integer",
              "maximum": 200,
              "minimum": 1,
              "default": 20,
              "title": "Size"
            }
          },
          {
            "name": "search",
            "in": "query",
            "required": false,
            "schema": {
              "anyOf": [
                {
                  "type": "string"
                },
                {
                  "type": "null"
                }
              ],
              "title": "Search"
            }
          },
          {
            "name": "title_query",
            "in": "query",
            "required": false,
            "schema": {
              "anyOf": [
                {
                  "type": "string"
                },
                {
                  "type": "null"
                }
              ],
              "title": "Title Query"
            }
          },
          {
            "name": "url_query",
            "in": "query",
            "required": false,
            "schema": {
              "anyOf": [
                {
                  "type": "string"
                },
                {
                  "type": "null"
                }
              ],
              "title": "Url Query"
            }
          },
          {
            "name": "regex",
            "in": "query",
            "required": false,
            "schema": {
              "anyOf": [
                {
                  "type": "string"
                },
                {
                  "type": "null"
                }
              ],
              "title": "Regex"
            }
          },
          {
            "name": "regex_target",
            "in": "query",
            "required": false,
            "schema": {
              "type": "string",
              "default": "both",
              "enum": [
                "title",
                "url",
                "both"
              ],
              "title": "Regex Target"
            }
          },
          {
            "name": "regex_flags",
            "in": "query",
            "required": false,
            "schema": {
              "anyOf": [
                {
                  "type": "string",
                  "pattern": "^[imxs]*$"
                },
                {
                  "type": "null"
                }
              ],
              "title": "Regex Flags"
            }
          },
          {
            "name": "fuzzy",
            "in": "query",
            "required": false,
            "schema": {
              "type": "boolean",
              "default": false,
              "title": "Fuzzy"
            }
          },
          {
            "name": "feed_id",
            "in": "query",
            "required": false,
            "schema": {
              "anyOf": [
                {
                  "type": "string"
                },
                {
                  "type": "null"
                }
              ],
              "title": "Feed Id"
            }
          },
          {
            "name": "since",
            "in": "query",
            "required": false,
            "schema": {
              "anyOf": [
                {
                  "type": "string"
                },
                {
                  "type": "null"
                }
              ],
              "title": "Since"
            }
          },
          {
            "name": "until",
            "in": "query",
            "required": false,
            "schema": {
              "anyOf": [
                {
                  "type": "string"
                },
                {
                  "type": "null"
                }
              ],
              "title": "Until"
            }
          },
          {
            "name": "sort_by",
            "in": "query",
            "required": false,
            "schema": {
              "anyOf": [
                {
                  "type": "string",
<<<<<<< HEAD
                  "enum": [
                    "title",
                    "url",
                    "published_at",
                    "relevance"
                  ]
=======
                  "pattern": "^(title|url|published_at)$"
>>>>>>> 216adf4b
                },
                {
                  "type": "null"
                }
              ],
              "title": "Sort By"
            }
          },
          {
            "name": "sort_dir",
            "in": "query",
            "required": false,
            "schema": {
              "anyOf": [
                {
                  "type": "string",
<<<<<<< HEAD
                  "enum": [
                    "asc",
                    "desc"
                  ]
=======
                  "pattern": "^(asc|desc)$"
>>>>>>> 216adf4b
                },
                {
                  "type": "null"
                }
              ],
              "title": "Sort Dir"
            }
<<<<<<< HEAD
          },
          {
            "name": "title_query",
            "in": "query",
            "required": false,
            "schema": {
              "anyOf": [
                {
                  "type": "string"
                },
                {
                  "type": "null"
                }
              ],
              "title": "Title Query"
            }
          },
          {
            "name": "url_query",
            "in": "query",
            "required": false,
            "schema": {
              "anyOf": [
                {
                  "type": "string"
                },
                {
                  "type": "null"
                }
              ],
              "title": "Url Query"
            }
          },
          {
            "name": "regex",
            "in": "query",
            "required": false,
            "schema": {
              "anyOf": [
                {
                  "type": "string"
                },
                {
                  "type": "null"
                }
              ],
              "title": "Regex"
            }
          },
          {
            "name": "regex_target",
            "in": "query",
            "required": false,
            "schema": {
              "type": "string",
              "default": "both",
              "enum": [
                "title",
                "url",
                "both"
              ],
              "title": "Regex Target"
            }
          },
          {
            "name": "regex_flags",
            "in": "query",
            "required": false,
            "schema": {
              "anyOf": [
                {
                  "type": "string",
                  "pattern": "^[imxs]*$"
                },
                {
                  "type": "null"
                }
              ],
              "title": "Regex Flags"
            }
=======
>>>>>>> 216adf4b
          }
        ],
        "responses": {
          "200": {
            "description": "Successful Response",
            "content": {
              "application/json": {
                "schema": {
                  "$ref": "#/components/schemas/BookmarksPage"
                }
              }
            }
          },
          "422": {
            "description": "Validation Error",
            "content": {
              "application/json": {
                "schema": {
                  "$ref": "#/components/schemas/HTTPValidationError"
                }
              }
            }
          }
        }
      },
      "head": {
        "tags": [
          "bookmarks"
        ],
        "summary": "Head Bookmarks",
        "operationId": "head_bookmarks_bookmarks__head",
        "security": [
          {
            "HTTPBearer": []
          }
        ],
        "parameters": [
          {
            "name": "search",
            "in": "query",
            "required": false,
            "schema": {
              "anyOf": [
                {
                  "type": "string"
                },
                {
                  "type": "null"
                }
              ],
              "title": "Search"
            }
          },
          {
            "name": "feed_id",
            "in": "query",
            "required": false,
            "schema": {
              "anyOf": [
                {
                  "type": "string"
                },
                {
                  "type": "null"
                }
              ],
              "title": "Feed Id"
            }
          },
          {
            "name": "since",
            "in": "query",
            "required": false,
            "schema": {
              "anyOf": [
                {
                  "type": "string"
                },
                {
                  "type": "null"
                }
              ],
              "title": "Since"
            }
          },
          {
            "name": "until",
            "in": "query",
            "required": false,
            "schema": {
              "anyOf": [
                {
                  "type": "string"
                },
                {
                  "type": "null"
                }
              ],
              "title": "Until"
            }
          },
          {
            "name": "sort_by",
            "in": "query",
            "required": false,
            "schema": {
              "anyOf": [
                {
                  "type": "string",
                  "enum": [
                    "title",
                    "url",
                    "published_at",
                    "relevance"
                  ]
                },
                {
                  "type": "null"
                }
              ],
              "title": "Sort By"
            }
          },
          {
            "name": "sort_dir",
            "in": "query",
            "required": false,
            "schema": {
              "anyOf": [
                {
                  "type": "string",
                  "enum": [
                    "asc",
                    "desc"
                  ]
                },
                {
                  "type": "null"
                }
              ],
              "title": "Sort Dir"
            }
          },
          {
            "name": "title_query",
            "in": "query",
            "required": false,
            "schema": {
              "anyOf": [
                {
                  "type": "string"
                },
                {
                  "type": "null"
                }
              ],
              "title": "Title Query"
            }
          },
          {
            "name": "url_query",
            "in": "query",
            "required": false,
            "schema": {
              "anyOf": [
                {
                  "type": "string"
                },
                {
                  "type": "null"
                }
              ],
              "title": "Url Query"
            }
          },
          {
            "name": "regex",
            "in": "query",
            "required": false,
            "schema": {
              "anyOf": [
                {
                  "type": "string"
                },
                {
                  "type": "null"
                }
              ],
              "title": "Regex"
            }
          },
          {
            "name": "regex_target",
            "in": "query",
            "required": false,
            "schema": {
              "type": "string",
              "default": "both",
              "enum": [
                "title",
                "url",
                "both"
              ],
              "title": "Regex Target"
            }
          },
          {
            "name": "regex_flags",
            "in": "query",
            "required": false,
            "schema": {
              "anyOf": [
                {
                  "type": "string",
                  "pattern": "^[imxs]*$"
                },
                {
                  "type": "null"
                }
              ],
              "title": "Regex Flags"
            }
          }
        ],
        "responses": {
          "200": {
            "description": "Successful Response",
            "content": {
              "application/json": {
                "schema": {}
              }
            }
          },
          "422": {
            "description": "Validation Error",
            "content": {
              "application/json": {
                "schema": {
                  "$ref": "#/components/schemas/HTTPValidationError"
                }
              }
            }
          }
        }
      }
    },
    "/bookmarks": {
      "get": {
        "tags": [
          "bookmarks"
        ],
        "summary": "List Bookmarks",
        "operationId": "list_bookmarks_bookmarks_get",
        "security": [
          {
            "HTTPBearer": []
          }
        ],
        "parameters": [
          {
            "name": "page",
            "in": "query",
            "required": false,
            "schema": {
              "type": "integer",
              "minimum": 1,
              "default": 1,
              "title": "Page"
            }
          },
          {
            "name": "size",
            "in": "query",
            "required": false,
            "schema": {
              "type": "integer",
              "maximum": 200,
              "minimum": 1,
              "default": 20,
              "title": "Size"
            }
          },
          {
            "name": "search",
            "in": "query",
            "required": false,
            "schema": {
              "anyOf": [
                {
                  "type": "string"
                },
                {
                  "type": "null"
                }
              ],
              "title": "Search"
            }
          },
          {
            "name": "fuzzy",
            "in": "query",
            "required": false,
            "schema": {
              "type": "boolean",
              "default": false,
              "title": "Fuzzy"
            }
          },
          {
            "name": "feed_id",
            "in": "query",
            "required": false,
            "schema": {
              "anyOf": [
                {
                  "type": "string"
                },
                {
                  "type": "null"
                }
              ],
              "title": "Feed Id"
            }
          },
          {
            "name": "since",
            "in": "query",
            "required": false,
            "schema": {
              "anyOf": [
                {
                  "type": "string"
                },
                {
                  "type": "null"
                }
              ],
              "title": "Since"
            }
          },
          {
            "name": "until",
            "in": "query",
            "required": false,
            "schema": {
              "anyOf": [
                {
                  "type": "string"
                },
                {
                  "type": "null"
                }
              ],
              "title": "Until"
            }
          },
          {
<<<<<<< HEAD
            "name": "title_query",
=======
            "name": "sort_by",
>>>>>>> 216adf4b
            "in": "query",
            "required": false,
            "schema": {
              "anyOf": [
                {
<<<<<<< HEAD
                  "type": "string"
                },
                {
                  "type": "null"
                }
              ],
              "title": "Title Query"
            }
          },
          {
            "name": "url_query",
            "in": "query",
            "required": false,
            "schema": {
              "anyOf": [
                {
                  "type": "string"
                },
                {
                  "type": "null"
                }
              ],
              "title": "Url Query"
            }
          },
          {
            "name": "regex",
            "in": "query",
            "required": false,
            "schema": {
              "anyOf": [
                {
                  "type": "string"
=======
                  "type": "string",
                  "pattern": "^(title|url|published_at)$"
>>>>>>> 216adf4b
                },
                {
                  "type": "null"
                }
              ],
<<<<<<< HEAD
              "title": "Regex"
            }
          },
          {
            "name": "regex_target",
            "in": "query",
            "required": false,
            "schema": {
              "type": "string",
              "default": "both",
              "enum": [
                "title",
                "url",
                "both"
              ],
              "title": "Regex Target"
            }
          },
          {
            "name": "regex_flags",
=======
              "title": "Sort By"
            }
          },
          {
            "name": "sort_dir",
>>>>>>> 216adf4b
            "in": "query",
            "required": false,
            "schema": {
              "anyOf": [
                {
                  "type": "string",
<<<<<<< HEAD
                  "pattern": "^[imxs]*$"
=======
                  "pattern": "^(asc|desc)$"
>>>>>>> 216adf4b
                },
                {
                  "type": "null"
                }
              ],
<<<<<<< HEAD
              "title": "Regex Flags"
=======
              "title": "Sort Dir"
>>>>>>> 216adf4b
            }
          }
        ],
        "responses": {
          "200": {
            "description": "Successful Response",
            "content": {
              "application/json": {
                "schema": {
                  "$ref": "#/components/schemas/BookmarksPage"
                }
              }
            }
          },
          "422": {
            "description": "Validation Error",
            "content": {
              "application/json": {
                "schema": {
                  "$ref": "#/components/schemas/HTTPValidationError"
                }
              }
            }
          }
        }
      },
      "head": {
        "tags": [
          "bookmarks"
        ],
        "summary": "Head Bookmarks",
        "operationId": "head_bookmarks_bookmarks_head",
        "security": [
          {
            "HTTPBearer": []
          }
        ],
        "parameters": [
          {
            "name": "search",
            "in": "query",
            "required": false,
            "schema": {
              "anyOf": [
                {
                  "type": "string"
                },
                {
                  "type": "null"
                }
              ],
              "title": "Search"
            }
          },
          {
            "name": "feed_id",
            "in": "query",
            "required": false,
            "schema": {
              "anyOf": [
                {
                  "type": "string"
                },
                {
                  "type": "null"
                }
              ],
              "title": "Feed Id"
            }
          },
          {
            "name": "since",
            "in": "query",
            "required": false,
            "schema": {
              "anyOf": [
                {
                  "type": "string"
                },
                {
                  "type": "null"
                }
              ],
              "title": "Since"
            }
          },
          {
            "name": "until",
            "in": "query",
            "required": false,
            "schema": {
              "anyOf": [
                {
                  "type": "string"
                },
                {
                  "type": "null"
                }
              ],
              "title": "Until"
            }
          },
          {
            "name": "sort_by",
            "in": "query",
            "required": false,
            "schema": {
              "anyOf": [
                {
                  "type": "string",
                  "enum": [
                    "title",
                    "url",
                    "published_at",
                    "relevance"
                  ]
                },
                {
                  "type": "null"
                }
              ],
              "title": "Sort By"
            }
          },
          {
            "name": "sort_dir",
            "in": "query",
            "required": false,
            "schema": {
              "anyOf": [
                {
                  "type": "string",
                  "enum": [
                    "asc",
                    "desc"
                  ]
                },
                {
                  "type": "null"
                }
              ],
              "title": "Sort Dir"
            }
          },
          {
            "name": "title_query",
            "in": "query",
            "required": false,
            "schema": {
              "anyOf": [
                {
                  "type": "string"
                },
                {
                  "type": "null"
                }
              ],
              "title": "Title Query"
            }
          },
          {
            "name": "url_query",
            "in": "query",
            "required": false,
            "schema": {
              "anyOf": [
                {
                  "type": "string"
                },
                {
                  "type": "null"
                }
              ],
              "title": "Url Query"
            }
          },
          {
            "name": "regex",
            "in": "query",
            "required": false,
            "schema": {
              "anyOf": [
                {
                  "type": "string"
                },
                {
                  "type": "null"
                }
              ],
              "title": "Regex"
            }
          },
          {
            "name": "regex_target",
            "in": "query",
            "required": false,
            "schema": {
              "type": "string",
              "default": "both",
              "enum": [
                "title",
                "url",
                "both"
              ],
              "title": "Regex Target"
            }
          },
          {
            "name": "regex_flags",
            "in": "query",
            "required": false,
            "schema": {
              "anyOf": [
                {
                  "type": "string",
                  "pattern": "^[imxs]*$"
                },
                {
                  "type": "null"
                }
              ],
              "title": "Regex Flags"
            }
          }
        ],
        "responses": {
          "200": {
            "description": "Successful Response",
            "content": {
              "application/json": {
                "schema": {}
              }
            }
          },
          "422": {
            "description": "Validation Error",
            "content": {
              "application/json": {
                "schema": {
                  "$ref": "#/components/schemas/HTTPValidationError"
                }
              }
            }
          }
        }
      }
    },
    "/bookmarks/{bookmark_id}": {
      "delete": {
        "tags": [
          "bookmarks"
        ],
        "summary": "Delete Bookmark",
        "operationId": "delete_bookmark_bookmarks__bookmark_id__delete",
        "security": [
          {
            "HTTPBearer": []
          }
        ],
        "parameters": [
          {
            "name": "bookmark_id",
            "in": "path",
            "required": true,
            "schema": {
              "type": "string",
              "title": "Bookmark Id"
            }
          },
          {
            "name": "delete_remote",
            "in": "query",
            "required": false,
            "schema": {
              "type": "boolean",
              "default": true,
              "title": "Delete Remote"
            }
          },
          {
            "name": "x-csrf-token",
            "in": "header",
            "required": false,
            "schema": {
              "anyOf": [
                {
                  "type": "string"
                },
                {
                  "type": "null"
                }
              ],
              "title": "X-Csrf-Token"
            }
          }
        ],
        "responses": {
          "204": {
            "description": "Successful Response"
          },
          "422": {
            "description": "Validation Error",
            "content": {
              "application/json": {
                "schema": {
                  "$ref": "#/components/schemas/HTTPValidationError"
                }
              }
            }
          }
        }
      },
      "get": {
        "tags": [
          "bookmarks"
        ],
        "summary": "Get Bookmark",
        "operationId": "get_bookmark_bookmarks__bookmark_id__get",
        "security": [
          {
            "HTTPBearer": []
          }
        ],
        "parameters": [
          {
            "name": "bookmark_id",
            "in": "path",
            "required": true,
            "schema": {
              "type": "string",
              "title": "Bookmark Id"
            }
          }
        ],
        "responses": {
          "200": {
            "description": "Successful Response",
            "content": {
              "application/json": {
                "schema": {
                  "$ref": "#/components/schemas/BookmarkOut"
                }
              }
            }
          },
          "422": {
            "description": "Validation Error",
            "content": {
              "application/json": {
                "schema": {
                  "$ref": "#/components/schemas/HTTPValidationError"
                }
              }
            }
          }
        }
      }
    },
    "/bookmarks/count": {
      "get": {
        "tags": [
          "bookmarks"
        ],
        "summary": "Count Bookmarks",
        "operationId": "count_bookmarks_bookmarks_count_get",
        "security": [
          {
            "HTTPBearer": []
          }
        ],
        "parameters": [
          {
            "name": "feed_id",
            "in": "query",
            "required": false,
            "schema": {
              "anyOf": [
                {
                  "type": "string"
                },
                {
                  "type": "null"
                }
              ],
              "title": "Feed Id"
            }
          },
          {
            "name": "since",
            "in": "query",
            "required": false,
            "schema": {
              "anyOf": [
                {
                  "type": "string"
                },
                {
                  "type": "null"
                }
              ],
              "title": "Since"
            }
          },
          {
            "name": "until",
            "in": "query",
            "required": false,
            "schema": {
              "anyOf": [
                {
                  "type": "string"
                },
                {
                  "type": "null"
                }
              ],
              "title": "Until"
            }
          },
          {
            "name": "search",
            "in": "query",
            "required": false,
            "schema": {
              "anyOf": [
                {
                  "type": "string"
                },
                {
                  "type": "null"
                }
              ],
              "title": "Search"
            }
          },
          {
            "name": "size",
            "in": "query",
            "required": false,
            "schema": {
              "type": "integer",
              "maximum": 200,
              "minimum": 1,
              "default": 20,
              "title": "Size"
            }
          }
        ],
        "responses": {
          "200": {
            "description": "Successful Response",
            "content": {
              "application/json": {
                "schema": {
                  "type": "object",
                  "additionalProperties": true,
                  "title": "Response Count Bookmarks Bookmarks Count Get"
                }
              }
            }
          },
          "422": {
            "description": "Validation Error",
            "content": {
              "application/json": {
                "schema": {
                  "$ref": "#/components/schemas/HTTPValidationError"
                }
              }
            }
          }
        }
      }
    },
    "/bookmarks/export": {
      "get": {
        "tags": [
          "bookmarks"
        ],
        "summary": "Export Bookmarks",
        "operationId": "export_bookmarks_bookmarks_export_get",
        "security": [
          {
            "HTTPBearer": []
          }
        ],
        "parameters": [
          {
            "name": "format",
            "in": "query",
            "required": false,
            "schema": {
              "type": "string",
              "pattern": "^(json|csv)$",
              "default": "json",
              "title": "Format"
            }
          },
          {
            "name": "search",
            "in": "query",
            "required": false,
            "schema": {
              "anyOf": [
                {
                  "type": "string"
                },
                {
                  "type": "null"
                }
              ],
              "title": "Search"
            }
          },
          {
            "name": "fuzzy",
            "in": "query",
            "required": false,
            "schema": {
              "type": "boolean",
              "default": false,
              "title": "Fuzzy"
            }
          },
          {
            "name": "feed_id",
            "in": "query",
            "required": false,
            "schema": {
              "anyOf": [
                {
                  "type": "string"
                },
                {
                  "type": "null"
                }
              ],
              "title": "Feed Id"
            }
          },
          {
            "name": "since",
            "in": "query",
            "required": false,
            "schema": {
              "anyOf": [
                {
                  "type": "string"
                },
                {
                  "type": "null"
                }
              ],
              "title": "Since"
            }
          },
          {
            "name": "until",
            "in": "query",
            "required": false,
            "schema": {
              "anyOf": [
                {
                  "type": "string"
                },
                {
                  "type": "null"
                }
              ],
              "title": "Until"
            }
          }
        ],
        "responses": {
          "200": {
            "description": "Successful Response",
            "content": {
              "application/json": {
                "schema": {}
              }
            }
          },
          "422": {
            "description": "Validation Error",
            "content": {
              "application/json": {
                "schema": {
                  "$ref": "#/components/schemas/HTTPValidationError"
                }
              }
            }
          }
        }
      }
    },
    "/bookmarks/bulk-delete": {
      "post": {
        "tags": [
          "bookmarks"
        ],
        "summary": "Bulk Delete Bookmarks",
        "operationId": "bulk_delete_bookmarks_bookmarks_bulk_delete_post",
        "security": [
          {
            "HTTPBearer": []
          }
        ],
        "parameters": [
          {
            "name": "x-csrf-token",
            "in": "header",
            "required": false,
            "schema": {
              "anyOf": [
                {
                  "type": "string"
                },
                {
                  "type": "null"
                }
              ],
              "title": "X-Csrf-Token"
            }
          }
        ],
        "requestBody": {
          "required": true,
          "content": {
            "application/json": {
              "schema": {
                "type": "object",
                "additionalProperties": true,
                "title": "Body"
              }
            }
          }
        },
        "responses": {
          "204": {
            "description": "Successful Response"
          },
          "422": {
            "description": "Validation Error",
            "content": {
              "application/json": {
                "schema": {
                  "$ref": "#/components/schemas/HTTPValidationError"
                }
              }
            }
          }
        }
      }
    },
    "/admin/postgres/prepare": {
      "post": {
        "tags": [
          "admin"
        ],
        "summary": "Postgres Prepare",
        "operationId": "postgres_prepare_admin_postgres_prepare_post",
        "responses": {
          "200": {
            "description": "Successful Response",
            "content": {
              "application/json": {
                "schema": {
                  "additionalProperties": true,
                  "type": "object",
                  "title": "Response Postgres Prepare Admin Postgres Prepare Post"
                }
              }
            }
          }
        },
        "security": [
          {
            "HTTPBearer": []
          }
        ]
      }
    },
    "/admin/postgres/enable-rls": {
      "post": {
        "tags": [
          "admin"
        ],
        "summary": "Postgres Enable Rls",
        "operationId": "postgres_enable_rls_admin_postgres_enable_rls_post",
        "responses": {
          "200": {
            "description": "Successful Response",
            "content": {
              "application/json": {
                "schema": {
                  "additionalProperties": true,
                  "type": "object",
                  "title": "Response Postgres Enable Rls Admin Postgres Enable Rls Post"
                }
              }
            }
          }
        },
        "security": [
          {
            "HTTPBearer": []
          }
        ]
      }
    },
    "/v1/site-configs/": {
      "get": {
        "tags": [
          "v1"
        ],
        "summary": "List site configs",
        "operationId": "list_site_configs_v1_v1_site_configs__get",
        "security": [
          {
            "HTTPBearer": []
          }
        ],
        "parameters": [
          {
            "name": "include_global",
            "in": "query",
            "required": false,
            "schema": {
              "type": "boolean",
              "default": true,
              "title": "Include Global"
            }
          },
          {
            "name": "search",
            "in": "query",
            "required": false,
            "schema": {
              "anyOf": [
                {
                  "type": "string"
                },
                {
                  "type": "null"
                }
              ],
              "title": "Search"
            }
          },
          {
            "name": "page",
            "in": "query",
            "required": false,
            "schema": {
              "type": "integer",
              "minimum": 1,
              "default": 1,
              "title": "Page"
            }
          },
          {
            "name": "size",
            "in": "query",
            "required": false,
            "schema": {
              "type": "integer",
              "maximum": 200,
              "minimum": 1,
              "default": 20,
              "title": "Size"
            }
          }
        ],
        "responses": {
          "200": {
            "description": "Successful Response",
            "content": {
              "application/json": {
                "schema": {
                  "$ref": "#/components/schemas/SiteConfigsPage"
                }
              }
            }
          },
          "422": {
            "description": "Validation Error",
            "content": {
              "application/json": {
                "schema": {
                  "$ref": "#/components/schemas/HTTPValidationError"
                }
              }
            }
          }
        }
      }
    },
    "/v1/site-configs/{config_id}/test": {
      "post": {
        "tags": [
          "v1"
        ],
        "summary": "Test site config selectors against the login page",
        "operationId": "test_site_config_v1_site_configs__config_id__test_post",
        "security": [
          {
            "HTTPBearer": []
          }
        ],
        "parameters": [
          {
            "name": "config_id",
            "in": "path",
            "required": true,
            "schema": {
              "type": "string",
              "title": "Config Id"
            }
          }
        ],
        "responses": {
          "200": {
            "description": "Successful Response",
            "content": {
              "application/json": {
                "schema": {
                  "type": "object",
                  "additionalProperties": true,
                  "title": "Response Test Site Config V1 Site Configs  Config Id  Test Post"
                }
              }
            }
          },
          "422": {
            "description": "Validation Error",
            "content": {
              "application/json": {
                "schema": {
                  "$ref": "#/components/schemas/HTTPValidationError"
                }
              }
            }
          }
        }
      }
    },
    "/v1/credentials/": {
      "get": {
        "tags": [
          "v1"
        ],
        "summary": "List credentials",
        "operationId": "list_credentials_v1_v1_credentials__get",
        "security": [
          {
            "HTTPBearer": []
          }
        ],
        "parameters": [
          {
            "name": "include_global",
            "in": "query",
            "required": false,
            "schema": {
              "type": "boolean",
              "default": true,
              "title": "Include Global"
            }
          },
          {
            "name": "kind",
            "in": "query",
            "required": false,
            "schema": {
              "anyOf": [
                {
                  "type": "string"
                },
                {
                  "type": "null"
                }
              ],
              "title": "Kind"
            }
          },
          {
            "name": "page",
            "in": "query",
            "required": false,
            "schema": {
              "type": "integer",
              "minimum": 1,
              "default": 1,
              "title": "Page"
            }
          },
          {
            "name": "size",
            "in": "query",
            "required": false,
            "schema": {
              "type": "integer",
              "maximum": 200,
              "minimum": 1,
              "default": 20,
              "title": "Size"
            }
          }
        ],
        "responses": {
          "200": {
            "description": "Successful Response",
            "content": {
              "application/json": {
                "schema": {
                  "$ref": "#/components/schemas/CredentialsPage"
                }
              }
            }
          },
          "422": {
            "description": "Validation Error",
            "content": {
              "application/json": {
                "schema": {
                  "$ref": "#/components/schemas/HTTPValidationError"
                }
              }
            }
          }
        }
      }
    },
    "/v1/credentials": {
      "get": {
        "tags": [
          "v1"
        ],
        "summary": "List credentials",
        "operationId": "list_credentials_v1_v1_credentials_get",
        "security": [
          {
            "HTTPBearer": []
          }
        ],
        "parameters": [
          {
            "name": "include_global",
            "in": "query",
            "required": false,
            "schema": {
              "type": "boolean",
              "default": true,
              "title": "Include Global"
            }
          },
          {
            "name": "kind",
            "in": "query",
            "required": false,
            "schema": {
              "anyOf": [
                {
                  "type": "string"
                },
                {
                  "type": "null"
                }
              ],
              "title": "Kind"
            }
          },
          {
            "name": "page",
            "in": "query",
            "required": false,
            "schema": {
              "type": "integer",
              "minimum": 1,
              "default": 1,
              "title": "Page"
            }
          },
          {
            "name": "size",
            "in": "query",
            "required": false,
            "schema": {
              "type": "integer",
              "maximum": 200,
              "minimum": 1,
              "default": 20,
              "title": "Size"
            }
          }
        ],
        "responses": {
          "200": {
            "description": "Successful Response",
            "content": {
              "application/json": {
                "schema": {
                  "$ref": "#/components/schemas/CredentialsPage"
                }
              }
            }
          },
          "422": {
            "description": "Validation Error",
            "content": {
              "application/json": {
                "schema": {
                  "$ref": "#/components/schemas/HTTPValidationError"
                }
              }
            }
          }
        }
      }
    },
    "/v1/feeds/": {
      "get": {
        "tags": [
          "v1"
        ],
        "summary": "List feeds",
        "operationId": "list_feeds_v1_v1_feeds__get",
        "security": [
          {
            "HTTPBearer": []
          }
        ],
        "parameters": [
          {
            "name": "page",
            "in": "query",
            "required": false,
            "schema": {
              "type": "integer",
              "minimum": 1,
              "default": 1,
              "title": "Page"
            }
          },
          {
            "name": "size",
            "in": "query",
            "required": false,
            "schema": {
              "type": "integer",
              "maximum": 200,
              "minimum": 1,
              "default": 20,
              "title": "Size"
            }
          }
        ],
        "responses": {
          "200": {
            "description": "Successful Response",
            "content": {
              "application/json": {
                "schema": {
                  "$ref": "#/components/schemas/FeedsPage"
                }
              }
            }
          },
          "422": {
            "description": "Validation Error",
            "content": {
              "application/json": {
                "schema": {
                  "$ref": "#/components/schemas/HTTPValidationError"
                }
              }
            }
          }
        }
      }
    },
    "/v1/feeds": {
      "get": {
        "tags": [
          "v1"
        ],
        "summary": "List feeds",
        "operationId": "list_feeds_v1_v1_feeds_get",
        "security": [
          {
            "HTTPBearer": []
          }
        ],
        "parameters": [
          {
            "name": "page",
            "in": "query",
            "required": false,
            "schema": {
              "type": "integer",
              "minimum": 1,
              "default": 1,
              "title": "Page"
            }
          },
          {
            "name": "size",
            "in": "query",
            "required": false,
            "schema": {
              "type": "integer",
              "maximum": 200,
              "minimum": 1,
              "default": 20,
              "title": "Size"
            }
          }
        ],
        "responses": {
          "200": {
            "description": "Successful Response",
            "content": {
              "application/json": {
                "schema": {
                  "$ref": "#/components/schemas/FeedsPage"
                }
              }
            }
          },
          "422": {
            "description": "Validation Error",
            "content": {
              "application/json": {
                "schema": {
                  "$ref": "#/components/schemas/HTTPValidationError"
                }
              }
            }
          }
        }
      }
    },
    "/v1/jobs/": {
      "post": {
        "tags": [
          "v1"
        ],
        "summary": "Enqueue Job",
        "operationId": "enqueue_job_v1_jobs__post",
        "security": [
          {
            "HTTPBearer": []
          }
        ],
        "requestBody": {
          "required": true,
          "content": {
            "application/json": {
              "schema": {
                "$ref": "#/components/schemas/JobRequest"
              }
            }
          }
        },
        "responses": {
          "202": {
            "description": "Successful Response",
            "content": {
              "application/json": {
                "schema": {}
              }
            }
          },
          "422": {
            "description": "Validation Error",
            "content": {
              "application/json": {
                "schema": {
                  "$ref": "#/components/schemas/HTTPValidationError"
                }
              }
            }
          }
        }
      },
      "get": {
        "tags": [
          "v1"
        ],
        "summary": "List jobs",
        "description": "List jobs with filters, pagination, and sorting.",
        "operationId": "list_jobs_v1_jobs__get",
        "security": [
          {
            "HTTPBearer": []
          }
        ],
        "parameters": [
          {
            "name": "status",
            "in": "query",
            "required": false,
            "schema": {
              "anyOf": [
                {
                  "type": "string"
                },
                {
                  "type": "null"
                }
              ],
              "description": "Filter by status (comma-separated for multiple)",
              "title": "Status"
            },
            "description": "Filter by status (comma-separated for multiple)"
          },
          {
            "name": "job_type",
            "in": "query",
            "required": false,
            "schema": {
              "anyOf": [
                {
                  "type": "string"
                },
                {
                  "type": "null"
                }
              ],
              "description": "Filter by job type",
              "title": "Job Type"
            },
            "description": "Filter by job type"
          },
          {
            "name": "page",
            "in": "query",
            "required": false,
            "schema": {
              "type": "integer",
              "minimum": 1,
              "default": 1,
              "title": "Page"
            }
          },
          {
            "name": "size",
            "in": "query",
            "required": false,
            "schema": {
              "type": "integer",
              "maximum": 200,
              "minimum": 1,
              "default": 20,
              "title": "Size"
            }
          },
          {
            "name": "order_by",
            "in": "query",
            "required": false,
            "schema": {
              "type": "string",
              "description": "Sort key: attempts|available_at|id",
              "default": "created",
              "title": "Order By"
            },
            "description": "Sort key: attempts|available_at|id"
          },
          {
            "name": "order_dir",
            "in": "query",
            "required": false,
            "schema": {
              "type": "string",
              "description": "asc|desc",
              "default": "desc",
              "title": "Order Dir"
            },
            "description": "asc|desc"
          }
        ],
        "responses": {
          "200": {
            "description": "Successful Response",
            "content": {
              "application/json": {
                "schema": {
                  "$ref": "#/components/schemas/JobsPage"
                }
              }
            }
          },
          "422": {
            "description": "Validation Error",
            "content": {
              "application/json": {
                "schema": {
                  "$ref": "#/components/schemas/HTTPValidationError"
                }
              }
            }
          }
        }
      }
    },
    "/v1/jobs": {
      "get": {
        "tags": [
          "v1"
        ],
        "summary": "List jobs",
        "description": "List jobs with filters, pagination, and sorting.",
        "operationId": "list_jobs_v1_jobs_get",
        "security": [
          {
            "HTTPBearer": []
          }
        ],
        "parameters": [
          {
            "name": "status",
            "in": "query",
            "required": false,
            "schema": {
              "anyOf": [
                {
                  "type": "string"
                },
                {
                  "type": "null"
                }
              ],
              "description": "Filter by status (comma-separated for multiple)",
              "title": "Status"
            },
            "description": "Filter by status (comma-separated for multiple)"
          },
          {
            "name": "job_type",
            "in": "query",
            "required": false,
            "schema": {
              "anyOf": [
                {
                  "type": "string"
                },
                {
                  "type": "null"
                }
              ],
              "description": "Filter by job type",
              "title": "Job Type"
            },
            "description": "Filter by job type"
          },
          {
            "name": "page",
            "in": "query",
            "required": false,
            "schema": {
              "type": "integer",
              "minimum": 1,
              "default": 1,
              "title": "Page"
            }
          },
          {
            "name": "size",
            "in": "query",
            "required": false,
            "schema": {
              "type": "integer",
              "maximum": 200,
              "minimum": 1,
              "default": 20,
              "title": "Size"
            }
          },
          {
            "name": "order_by",
            "in": "query",
            "required": false,
            "schema": {
              "type": "string",
              "description": "Sort key: attempts|available_at|id",
              "default": "created",
              "title": "Order By"
            },
            "description": "Sort key: attempts|available_at|id"
          },
          {
            "name": "order_dir",
            "in": "query",
            "required": false,
            "schema": {
              "type": "string",
              "description": "asc|desc",
              "default": "desc",
              "title": "Order Dir"
            },
            "description": "asc|desc"
          }
        ],
        "responses": {
          "200": {
            "description": "Successful Response",
            "content": {
              "application/json": {
                "schema": {
                  "$ref": "#/components/schemas/JobsPage"
                }
              }
            }
          },
          "422": {
            "description": "Validation Error",
            "content": {
              "application/json": {
                "schema": {
                  "$ref": "#/components/schemas/HTTPValidationError"
                }
              }
            }
          }
        }
      }
    },
    "/v1/jobs/stream": {
      "get": {
        "tags": [
          "v1"
        ],
        "summary": "Stream jobs",
        "description": "Server-sent events stream of jobs list.",
        "operationId": "stream_jobs_v1_jobs_stream_get",
        "security": [
          {
            "HTTPBearer": []
          }
        ],
        "parameters": [
          {
            "name": "status",
            "in": "query",
            "required": false,
            "schema": {
              "anyOf": [
                {
                  "type": "string"
                },
                {
                  "type": "null"
                }
              ],
              "description": "Filter by status (comma-separated for multiple)",
              "title": "Status"
            },
            "description": "Filter by status (comma-separated for multiple)"
          },
          {
            "name": "job_type",
            "in": "query",
            "required": false,
            "schema": {
              "anyOf": [
                {
                  "type": "string"
                },
                {
                  "type": "null"
                }
              ],
              "description": "Filter by job type",
              "title": "Job Type"
            },
            "description": "Filter by job type"
          },
          {
            "name": "page",
            "in": "query",
            "required": false,
            "schema": {
              "type": "integer",
              "minimum": 1,
              "default": 1,
              "title": "Page"
            }
          },
          {
            "name": "size",
            "in": "query",
            "required": false,
            "schema": {
              "type": "integer",
              "maximum": 200,
              "minimum": 1,
              "default": 20,
              "title": "Size"
            }
          },
          {
            "name": "order_by",
            "in": "query",
            "required": false,
            "schema": {
              "type": "string",
              "description": "Sort key: attempts|available_at|id",
              "default": "created",
              "title": "Order By"
            },
            "description": "Sort key: attempts|available_at|id"
          },
          {
            "name": "order_dir",
            "in": "query",
            "required": false,
            "schema": {
              "type": "string",
              "description": "asc|desc",
              "default": "desc",
              "title": "Order Dir"
            },
            "description": "asc|desc"
          }
        ],
        "responses": {
          "200": {
            "description": "Successful Response",
            "content": {
              "application/json": {
                "schema": {}
              }
            }
          },
          "422": {
            "description": "Validation Error",
            "content": {
              "application/json": {
                "schema": {
                  "$ref": "#/components/schemas/HTTPValidationError"
                }
              }
            }
          }
        }
      }
    },
    "/v1/jobs/{job_id}": {
      "get": {
        "tags": [
          "v1"
        ],
        "summary": "Get job",
        "description": "Get a single job by id.",
        "operationId": "get_job_v1_jobs__job_id__get",
        "security": [
          {
            "HTTPBearer": []
          }
        ],
        "parameters": [
          {
            "name": "job_id",
            "in": "path",
            "required": true,
            "schema": {
              "type": "string",
              "title": "Job Id"
            }
          }
        ],
        "responses": {
          "200": {
            "description": "Successful Response",
            "content": {
              "application/json": {
                "schema": {
                  "$ref": "#/components/schemas/JobOut"
                }
              }
            }
          },
          "422": {
            "description": "Validation Error",
            "content": {
              "application/json": {
                "schema": {
                  "$ref": "#/components/schemas/HTTPValidationError"
                }
              }
            }
          }
        }
      }
    },
    "/v1/jobs/validate": {
      "post": {
        "tags": [
          "v1"
        ],
        "summary": "Validate a job payload",
        "description": "Dry-run validation per job type",
        "operationId": "validate_job_payload_v1_jobs_validate_post",
        "requestBody": {
          "content": {
            "application/json": {
              "schema": {
                "additionalProperties": true,
                "type": "object",
                "title": "Body"
              }
            }
          },
          "required": true
        },
        "responses": {
          "200": {
            "description": "Successful Response",
            "content": {
              "application/json": {
                "schema": {
                  "additionalProperties": true,
                  "type": "object",
                  "title": "Response Validate Job Payload V1 Jobs Validate Post"
                }
              }
            }
          },
          "422": {
            "description": "Validation Error",
            "content": {
              "application/json": {
                "schema": {
                  "$ref": "#/components/schemas/HTTPValidationError"
                }
              }
            }
          }
        },
        "security": [
          {
            "HTTPBearer": []
          }
        ]
      }
    },
    "/v1/jobs/{job_id}/retry": {
      "post": {
        "tags": [
          "v1"
        ],
        "summary": "Retry a job",
        "description": "Reset attempts and requeue a failed/dead job",
        "operationId": "retry_job_v1_jobs__job_id__retry_post",
        "security": [
          {
            "HTTPBearer": []
          }
        ],
        "parameters": [
          {
            "name": "job_id",
            "in": "path",
            "required": true,
            "schema": {
              "type": "string",
              "title": "Job Id"
            }
          }
        ],
        "responses": {
          "200": {
            "description": "Successful Response",
            "content": {
              "application/json": {
                "schema": {
                  "$ref": "#/components/schemas/JobOut"
                }
              }
            }
          },
          "422": {
            "description": "Validation Error",
            "content": {
              "application/json": {
                "schema": {
                  "$ref": "#/components/schemas/HTTPValidationError"
                }
              }
            }
          }
        }
      }
    },
    "/v1/jobs/retry-all": {
      "post": {
        "tags": [
          "v1"
        ],
        "summary": "Retry all jobs",
        "description": "Requeue all failed/dead jobs optionally filtered by type.",
        "operationId": "retry_all_jobs_v1_jobs_retry_all_post",
        "requestBody": {
          "content": {
            "application/json": {
              "schema": {
                "additionalProperties": true,
                "type": "object",
                "title": "Body"
              }
            }
          },
          "required": true
        },
        "responses": {
          "200": {
            "description": "Successful Response",
            "content": {
              "application/json": {
                "schema": {
                  "additionalProperties": true,
                  "type": "object",
                  "title": "Response Retry All Jobs V1 Jobs Retry All Post"
                }
              }
            }
          },
          "422": {
            "description": "Validation Error",
            "content": {
              "application/json": {
                "schema": {
                  "$ref": "#/components/schemas/HTTPValidationError"
                }
              }
            }
          }
        },
        "security": [
          {
            "HTTPBearer": []
          }
        ]
      }
    },
    "/v1/bookmarks/": {
      "get": {
        "tags": [
          "v1",
          "bookmarks"
        ],
        "summary": "List Bookmarks",
        "operationId": "list_bookmarks_v1_bookmarks__get",
        "security": [
          {
            "HTTPBearer": []
          }
        ],
        "parameters": [
          {
            "name": "page",
            "in": "query",
            "required": false,
            "schema": {
              "type": "integer",
              "minimum": 1,
              "default": 1,
              "title": "Page"
            }
          },
          {
            "name": "size",
            "in": "query",
            "required": false,
            "schema": {
              "type": "integer",
              "maximum": 200,
              "minimum": 1,
              "default": 20,
              "title": "Size"
            }
          },
          {
            "name": "search",
            "in": "query",
            "required": false,
            "schema": {
              "anyOf": [
                {
                  "type": "string"
                },
                {
                  "type": "null"
                }
              ],
              "title": "Search"
            }
          },
          {
            "name": "fuzzy",
            "in": "query",
            "required": false,
            "schema": {
              "type": "boolean",
              "default": false,
              "title": "Fuzzy"
            }
          },
          {
            "name": "feed_id",
            "in": "query",
            "required": false,
            "schema": {
              "anyOf": [
                {
                  "type": "string"
                },
                {
                  "type": "null"
                }
              ],
              "title": "Feed Id"
            }
          },
          {
            "name": "since",
            "in": "query",
            "required": false,
            "schema": {
              "anyOf": [
                {
                  "type": "string"
                },
                {
                  "type": "null"
                }
              ],
              "title": "Since"
            }
          },
          {
            "name": "until",
            "in": "query",
            "required": false,
            "schema": {
              "anyOf": [
                {
                  "type": "string"
                },
                {
                  "type": "null"
                }
              ],
              "title": "Until"
            }
          },
          {
            "name": "sort_by",
            "in": "query",
            "required": false,
            "schema": {
              "anyOf": [
                {
                  "type": "string",
                  "pattern": "^(title|url|published_at)$"
                },
                {
                  "type": "null"
                }
              ],
              "title": "Sort By"
            }
          },
          {
            "name": "sort_dir",
            "in": "query",
            "required": false,
            "schema": {
              "anyOf": [
                {
                  "type": "string",
                  "pattern": "^(asc|desc)$"
                },
                {
                  "type": "null"
                }
              ],
              "title": "Sort Dir"
            }
          }
        ],
        "responses": {
          "200": {
            "description": "Successful Response",
            "content": {
              "application/json": {
                "schema": {
                  "$ref": "#/components/schemas/BookmarksPage"
                }
              }
            }
          },
          "422": {
            "description": "Validation Error",
            "content": {
              "application/json": {
                "schema": {
                  "$ref": "#/components/schemas/HTTPValidationError"
                }
              }
            }
          }
        }
      },
      "head": {
        "tags": [
          "v1",
          "bookmarks"
        ],
        "summary": "Head Bookmarks",
        "operationId": "head_bookmarks_v1_bookmarks__head",
        "security": [
          {
            "HTTPBearer": []
          }
        ],
        "parameters": [
          {
            "name": "search",
            "in": "query",
            "required": false,
            "schema": {
              "anyOf": [
                {
                  "type": "string"
                },
                {
                  "type": "null"
                }
              ],
              "title": "Search"
            }
          },
          {
            "name": "feed_id",
            "in": "query",
            "required": false,
            "schema": {
              "anyOf": [
                {
                  "type": "string"
                },
                {
                  "type": "null"
                }
              ],
              "title": "Feed Id"
            }
          },
          {
            "name": "since",
            "in": "query",
            "required": false,
            "schema": {
              "anyOf": [
                {
                  "type": "string"
                },
                {
                  "type": "null"
                }
              ],
              "title": "Since"
            }
          },
          {
            "name": "until",
            "in": "query",
            "required": false,
            "schema": {
              "anyOf": [
                {
                  "type": "string"
                },
                {
                  "type": "null"
                }
              ],
              "title": "Until"
            }
          }
        ],
        "responses": {
          "200": {
            "description": "Successful Response",
            "content": {
              "application/json": {
                "schema": {}
              }
            }
          },
          "422": {
            "description": "Validation Error",
            "content": {
              "application/json": {
                "schema": {
                  "$ref": "#/components/schemas/HTTPValidationError"
                }
              }
            }
          }
        }
      }
    },
    "/v1/bookmarks": {
      "get": {
        "tags": [
          "v1",
          "bookmarks"
        ],
        "summary": "List Bookmarks",
        "operationId": "list_bookmarks_v1_bookmarks_get",
        "security": [
          {
            "HTTPBearer": []
          }
        ],
        "parameters": [
          {
            "name": "page",
            "in": "query",
            "required": false,
            "schema": {
              "type": "integer",
              "minimum": 1,
              "default": 1,
              "title": "Page"
            }
          },
          {
            "name": "size",
            "in": "query",
            "required": false,
            "schema": {
              "type": "integer",
              "maximum": 200,
              "minimum": 1,
              "default": 20,
              "title": "Size"
            }
          },
          {
            "name": "search",
            "in": "query",
            "required": false,
            "schema": {
              "anyOf": [
                {
                  "type": "string"
                },
                {
                  "type": "null"
                }
              ],
              "title": "Search"
            }
          },
          {
            "name": "fuzzy",
            "in": "query",
            "required": false,
            "schema": {
              "type": "boolean",
              "default": false,
              "title": "Fuzzy"
            }
          },
          {
            "name": "feed_id",
            "in": "query",
            "required": false,
            "schema": {
              "anyOf": [
                {
                  "type": "string"
                },
                {
                  "type": "null"
                }
              ],
              "title": "Feed Id"
            }
          },
          {
            "name": "since",
            "in": "query",
            "required": false,
            "schema": {
              "anyOf": [
                {
                  "type": "string"
                },
                {
                  "type": "null"
                }
              ],
              "title": "Since"
            }
          },
          {
            "name": "until",
            "in": "query",
            "required": false,
            "schema": {
              "anyOf": [
                {
                  "type": "string"
                },
                {
                  "type": "null"
                }
              ],
              "title": "Until"
            }
          },
          {
            "name": "sort_by",
            "in": "query",
            "required": false,
            "schema": {
              "anyOf": [
                {
                  "type": "string",
                  "pattern": "^(title|url|published_at)$"
                },
                {
                  "type": "null"
                }
              ],
              "title": "Sort By"
            }
          },
          {
            "name": "sort_dir",
            "in": "query",
            "required": false,
            "schema": {
              "anyOf": [
                {
                  "type": "string",
                  "pattern": "^(asc|desc)$"
                },
                {
                  "type": "null"
                }
              ],
              "title": "Sort Dir"
            }
          }
        ],
        "responses": {
          "200": {
            "description": "Successful Response",
            "content": {
              "application/json": {
                "schema": {
                  "$ref": "#/components/schemas/BookmarksPage"
                }
              }
            }
          },
          "422": {
            "description": "Validation Error",
            "content": {
              "application/json": {
                "schema": {
                  "$ref": "#/components/schemas/HTTPValidationError"
                }
              }
            }
          }
        }
      },
      "head": {
        "tags": [
          "v1",
          "bookmarks"
        ],
        "summary": "Head Bookmarks",
        "operationId": "head_bookmarks_v1_bookmarks_head",
        "security": [
          {
            "HTTPBearer": []
          }
        ],
        "parameters": [
          {
            "name": "search",
            "in": "query",
            "required": false,
            "schema": {
              "anyOf": [
                {
                  "type": "string"
                },
                {
                  "type": "null"
                }
              ],
              "title": "Search"
            }
          },
          {
            "name": "feed_id",
            "in": "query",
            "required": false,
            "schema": {
              "anyOf": [
                {
                  "type": "string"
                },
                {
                  "type": "null"
                }
              ],
              "title": "Feed Id"
            }
          },
          {
            "name": "since",
            "in": "query",
            "required": false,
            "schema": {
              "anyOf": [
                {
                  "type": "string"
                },
                {
                  "type": "null"
                }
              ],
              "title": "Since"
            }
          },
          {
            "name": "until",
            "in": "query",
            "required": false,
            "schema": {
              "anyOf": [
                {
                  "type": "string"
                },
                {
                  "type": "null"
                }
              ],
              "title": "Until"
            }
          }
        ],
        "responses": {
          "200": {
            "description": "Successful Response",
            "content": {
              "application/json": {
                "schema": {}
              }
            }
          },
          "422": {
            "description": "Validation Error",
            "content": {
              "application/json": {
                "schema": {
                  "$ref": "#/components/schemas/HTTPValidationError"
                }
              }
            }
          }
        }
      }
    },
    "/v1/bookmarks/{bookmark_id}": {
      "delete": {
        "tags": [
          "v1",
          "bookmarks"
        ],
        "summary": "Delete Bookmark",
        "operationId": "delete_bookmark_v1_bookmarks__bookmark_id__delete",
        "security": [
          {
            "HTTPBearer": []
          }
        ],
        "parameters": [
          {
            "name": "bookmark_id",
            "in": "path",
            "required": true,
            "schema": {
              "type": "string",
              "title": "Bookmark Id"
            }
          },
          {
            "name": "delete_remote",
            "in": "query",
            "required": false,
            "schema": {
              "type": "boolean",
              "default": true,
              "title": "Delete Remote"
            }
          },
          {
            "name": "x-csrf-token",
            "in": "header",
            "required": false,
            "schema": {
              "anyOf": [
                {
                  "type": "string"
                },
                {
                  "type": "null"
                }
              ],
              "title": "X-Csrf-Token"
            }
          }
        ],
        "responses": {
          "204": {
            "description": "Successful Response"
          },
          "422": {
            "description": "Validation Error",
            "content": {
              "application/json": {
                "schema": {
                  "$ref": "#/components/schemas/HTTPValidationError"
                }
              }
            }
          }
        }
      },
      "get": {
        "tags": [
          "v1",
          "bookmarks"
        ],
        "summary": "Get Bookmark",
        "operationId": "get_bookmark_v1_bookmarks__bookmark_id__get",
        "security": [
          {
            "HTTPBearer": []
          }
        ],
        "parameters": [
          {
            "name": "bookmark_id",
            "in": "path",
            "required": true,
            "schema": {
              "type": "string",
              "title": "Bookmark Id"
            }
          }
        ],
        "responses": {
          "200": {
            "description": "Successful Response",
            "content": {
              "application/json": {
                "schema": {
                  "$ref": "#/components/schemas/BookmarkOut"
                }
              }
            }
          },
          "422": {
            "description": "Validation Error",
            "content": {
              "application/json": {
                "schema": {
                  "$ref": "#/components/schemas/HTTPValidationError"
                }
              }
            }
          }
        }
      }
    },
    "/v1/bookmarks/count": {
      "get": {
        "tags": [
          "v1",
          "bookmarks"
        ],
        "summary": "Count Bookmarks",
        "operationId": "count_bookmarks_v1_bookmarks_count_get",
        "security": [
          {
            "HTTPBearer": []
          }
        ],
        "parameters": [
          {
            "name": "feed_id",
            "in": "query",
            "required": false,
            "schema": {
              "anyOf": [
                {
                  "type": "string"
                },
                {
                  "type": "null"
                }
              ],
              "title": "Feed Id"
            }
          },
          {
            "name": "since",
            "in": "query",
            "required": false,
            "schema": {
              "anyOf": [
                {
                  "type": "string"
                },
                {
                  "type": "null"
                }
              ],
              "title": "Since"
            }
          },
          {
            "name": "until",
            "in": "query",
            "required": false,
            "schema": {
              "anyOf": [
                {
                  "type": "string"
                },
                {
                  "type": "null"
                }
              ],
              "title": "Until"
            }
          },
          {
            "name": "search",
            "in": "query",
            "required": false,
            "schema": {
              "anyOf": [
                {
                  "type": "string"
                },
                {
                  "type": "null"
                }
              ],
              "title": "Search"
            }
          },
          {
            "name": "size",
            "in": "query",
            "required": false,
            "schema": {
              "type": "integer",
              "maximum": 200,
              "minimum": 1,
              "default": 20,
              "title": "Size"
            }
          }
        ],
        "responses": {
          "200": {
            "description": "Successful Response",
            "content": {
              "application/json": {
                "schema": {
                  "type": "object",
                  "additionalProperties": true,
                  "title": "Response Count Bookmarks V1 Bookmarks Count Get"
                }
              }
            }
          },
          "422": {
            "description": "Validation Error",
            "content": {
              "application/json": {
                "schema": {
                  "$ref": "#/components/schemas/HTTPValidationError"
                }
              }
            }
          }
        }
      }
    },
    "/v1/bookmarks/export": {
      "get": {
        "tags": [
          "v1",
          "bookmarks"
        ],
        "summary": "Export Bookmarks",
        "operationId": "export_bookmarks_v1_bookmarks_export_get",
        "security": [
          {
            "HTTPBearer": []
          }
        ],
        "parameters": [
          {
            "name": "format",
            "in": "query",
            "required": false,
            "schema": {
              "type": "string",
              "pattern": "^(json|csv)$",
              "default": "json",
              "title": "Format"
            }
          },
          {
            "name": "search",
            "in": "query",
            "required": false,
            "schema": {
              "anyOf": [
                {
                  "type": "string"
                },
                {
                  "type": "null"
                }
              ],
              "title": "Search"
            }
          },
          {
            "name": "fuzzy",
            "in": "query",
            "required": false,
            "schema": {
              "type": "boolean",
              "default": false,
              "title": "Fuzzy"
            }
          },
          {
            "name": "feed_id",
            "in": "query",
            "required": false,
            "schema": {
              "anyOf": [
                {
                  "type": "string"
                },
                {
                  "type": "null"
                }
              ],
              "title": "Feed Id"
            }
          },
          {
            "name": "since",
            "in": "query",
            "required": false,
            "schema": {
              "anyOf": [
                {
                  "type": "string"
                },
                {
                  "type": "null"
                }
              ],
              "title": "Since"
            }
          },
          {
            "name": "until",
            "in": "query",
            "required": false,
            "schema": {
              "anyOf": [
                {
                  "type": "string"
                },
                {
                  "type": "null"
                }
              ],
              "title": "Until"
            }
          }
        ],
        "responses": {
          "200": {
            "description": "Successful Response",
            "content": {
              "application/json": {
                "schema": {}
              }
            }
          },
          "422": {
            "description": "Validation Error",
            "content": {
              "application/json": {
                "schema": {
                  "$ref": "#/components/schemas/HTTPValidationError"
                }
              }
            }
          }
        }
      }
    },
    "/v1/bookmarks/bulk-delete": {
      "post": {
        "tags": [
          "v1",
          "bookmarks"
        ],
        "summary": "Bulk Delete Bookmarks",
        "operationId": "bulk_delete_bookmarks_v1_bookmarks_bulk_delete_post",
        "security": [
          {
            "HTTPBearer": []
          }
        ],
        "parameters": [
          {
            "name": "x-csrf-token",
            "in": "header",
            "required": false,
            "schema": {
              "anyOf": [
                {
                  "type": "string"
                },
                {
                  "type": "null"
                }
              ],
              "title": "X-Csrf-Token"
            }
          }
        ],
        "requestBody": {
          "required": true,
          "content": {
            "application/json": {
              "schema": {
                "type": "object",
                "additionalProperties": true,
                "title": "Body"
              }
            }
          }
        },
        "responses": {
          "204": {
            "description": "Successful Response"
          },
          "422": {
            "description": "Validation Error",
            "content": {
              "application/json": {
                "schema": {
                  "$ref": "#/components/schemas/HTTPValidationError"
                }
              }
            }
          }
        }
      }
    },
    "/v1/status": {
      "get": {
        "tags": [
          "v1",
          "status"
        ],
        "summary": "Get Status",
        "operationId": "get_status_v1_status_get",
        "responses": {
          "200": {
            "description": "Successful Response",
            "content": {
              "application/json": {
                "schema": {
                  "$ref": "#/components/schemas/StatusResponse"
                }
              }
            }
          }
        }
      }
    },
    "/v1/status/db": {
      "get": {
        "tags": [
          "v1",
          "status"
        ],
        "summary": "Db Status",
        "operationId": "db_status_v1_status_db_get",
        "responses": {
          "200": {
            "description": "Successful Response",
            "content": {
              "application/json": {
                "schema": {
                  "additionalProperties": true,
                  "type": "object",
                  "title": "Response Db Status V1 Status Db Get"
                }
              }
            }
          }
        }
      }
    },
    "/v1/status/integrations": {
      "get": {
        "tags": [
          "v1",
          "status"
        ],
        "summary": "Integrations Status",
        "operationId": "integrations_status_v1_status_integrations_get",
        "security": [
          {
            "HTTPBearer": []
          }
        ],
        "parameters": [
          {
            "name": "instapaper_cred_id",
            "in": "query",
            "required": false,
            "schema": {
              "anyOf": [
                {
                  "type": "string"
                },
                {
                  "type": "null"
                }
              ],
              "title": "Instapaper Cred Id"
            }
          },
          {
            "name": "miniflux_cred_id",
            "in": "query",
            "required": false,
            "schema": {
              "anyOf": [
                {
                  "type": "string"
                },
                {
                  "type": "null"
                }
              ],
              "title": "Miniflux Cred Id"
            }
          }
        ],
        "responses": {
          "200": {
            "description": "Successful Response",
            "content": {
              "application/json": {
                "schema": {
                  "type": "object",
                  "additionalProperties": true,
                  "title": "Response Integrations Status V1 Status Integrations Get"
                }
              }
            }
          },
          "422": {
            "description": "Validation Error",
            "content": {
              "application/json": {
                "schema": {
                  "$ref": "#/components/schemas/HTTPValidationError"
                }
              }
            }
          }
        }
      }
    },
    "/v1/admin/postgres/prepare": {
      "post": {
        "tags": [
          "v1",
          "admin"
        ],
        "summary": "Postgres Prepare",
        "operationId": "postgres_prepare_v1_admin_postgres_prepare_post",
        "responses": {
          "200": {
            "description": "Successful Response",
            "content": {
              "application/json": {
                "schema": {
                  "additionalProperties": true,
                  "type": "object",
                  "title": "Response Postgres Prepare V1 Admin Postgres Prepare Post"
                }
              }
            }
          }
        },
        "security": [
          {
            "HTTPBearer": []
          }
        ]
      }
    },
    "/v1/admin/postgres/enable-rls": {
      "post": {
        "tags": [
          "v1",
          "admin"
        ],
        "summary": "Postgres Enable Rls",
        "operationId": "postgres_enable_rls_v1_admin_postgres_enable_rls_post",
        "responses": {
          "200": {
            "description": "Successful Response",
            "content": {
              "application/json": {
                "schema": {
                  "additionalProperties": true,
                  "type": "object",
                  "title": "Response Postgres Enable Rls V1 Admin Postgres Enable Rls Post"
                }
              }
            }
          }
        },
        "security": [
          {
            "HTTPBearer": []
          }
        ]
      }
    },
    "/v1/integrations/instapaper/test": {
      "post": {
        "tags": [
          "v1"
        ],
        "summary": "Test Instapaper creds",
        "operationId": "test_instapaper_v1_integrations_instapaper_test_post",
        "requestBody": {
          "content": {
            "application/json": {
              "schema": {
                "additionalProperties": true,
                "type": "object",
                "title": "Body"
              }
            }
          },
          "required": true
        },
        "responses": {
          "200": {
            "description": "Successful Response",
            "content": {
              "application/json": {
                "schema": {
                  "additionalProperties": true,
                  "type": "object",
                  "title": "Response Test Instapaper V1 Integrations Instapaper Test Post"
                }
              }
            }
          },
          "422": {
            "description": "Validation Error",
            "content": {
              "application/json": {
                "schema": {
                  "$ref": "#/components/schemas/HTTPValidationError"
                }
              }
            }
          }
        },
        "security": [
          {
            "HTTPBearer": []
          }
        ]
      }
    },
    "/v1/integrations/miniflux/test": {
      "post": {
        "tags": [
          "v1"
        ],
        "summary": "Test Miniflux creds",
        "operationId": "test_miniflux_v1_integrations_miniflux_test_post",
        "requestBody": {
          "content": {
            "application/json": {
              "schema": {
                "additionalProperties": true,
                "type": "object",
                "title": "Body"
              }
            }
          },
          "required": true
        },
        "responses": {
          "200": {
            "description": "Successful Response",
            "content": {
              "application/json": {
                "schema": {
                  "additionalProperties": true,
                  "type": "object",
                  "title": "Response Test Miniflux V1 Integrations Miniflux Test Post"
                }
              }
            }
          },
          "422": {
            "description": "Validation Error",
            "content": {
              "application/json": {
                "schema": {
                  "$ref": "#/components/schemas/HTTPValidationError"
                }
              }
            }
          }
        },
        "security": [
          {
            "HTTPBearer": []
          }
        ]
      }
    }
  },
  "components": {
    "schemas": {
      "BookmarkOut": {
        "properties": {
          "id": {
            "type": "string",
            "title": "Id"
          },
          "instapaper_bookmark_id": {
            "type": "string",
            "title": "Instapaper Bookmark Id"
          },
          "title": {
            "anyOf": [
              {
                "type": "string"
              },
              {
                "type": "null"
              }
            ],
            "title": "Title"
          },
          "url": {
            "anyOf": [
              {
                "type": "string"
              },
              {
                "type": "null"
              }
            ],
            "title": "Url"
          },
          "content_location": {
            "anyOf": [
              {
                "type": "string"
              },
              {
                "type": "null"
              }
            ],
            "title": "Content Location"
          },
          "feed_id": {
            "anyOf": [
              {
                "type": "string"
              },
              {
                "type": "null"
              }
            ],
            "title": "Feed Id"
          },
          "published_at": {
            "anyOf": [
              {
                "type": "string"
              },
              {
                "type": "null"
              }
            ],
            "title": "Published At"
          }
        },
        "type": "object",
        "required": [
          "id",
          "instapaper_bookmark_id"
        ],
        "title": "BookmarkOut"
      },
      "BookmarksPage": {
        "properties": {
          "items": {
            "items": {
              "$ref": "#/components/schemas/BookmarkOut"
            },
            "type": "array",
            "title": "Items"
          },
          "total": {
            "type": "integer",
            "title": "Total"
          },
          "page": {
            "type": "integer",
            "title": "Page"
          },
          "size": {
            "type": "integer",
            "title": "Size"
          },
          "has_next": {
            "type": "boolean",
            "title": "Has Next",
            "default": false
          },
          "total_pages": {
            "type": "integer",
            "title": "Total Pages",
            "default": 1
          }
        },
        "type": "object",
        "required": [
          "items",
          "total",
          "page",
          "size"
        ],
        "title": "BookmarksPage"
      },
      "Credential": {
        "properties": {
          "id": {
            "anyOf": [
              {
                "type": "string"
              },
              {
                "type": "null"
              }
            ],
            "title": "Id"
          },
          "kind": {
            "type": "string",
            "title": "Kind"
          },
          "data": {
            "additionalProperties": true,
            "type": "object",
            "title": "Data"
          },
          "owner_user_id": {
            "anyOf": [
              {
                "type": "string"
              },
              {
                "type": "null"
              }
            ],
            "title": "Owner User Id"
          }
        },
        "type": "object",
        "required": [
          "kind",
          "data"
        ],
        "title": "Credential"
      },
      "CredentialsPage": {
        "properties": {
          "items": {
            "items": {
              "$ref": "#/components/schemas/Credential"
            },
            "type": "array",
            "title": "Items"
          },
          "total": {
            "type": "integer",
            "title": "Total"
          },
          "page": {
            "type": "integer",
            "title": "Page"
          },
          "size": {
            "type": "integer",
            "title": "Size"
          },
          "has_next": {
            "type": "boolean",
            "title": "Has Next",
            "default": false
          },
          "total_pages": {
            "type": "integer",
            "title": "Total Pages",
            "default": 1
          }
        },
        "type": "object",
        "required": [
          "items",
          "total",
          "page",
          "size"
        ],
        "title": "CredentialsPage"
      },
      "Feed": {
        "properties": {
          "id": {
            "anyOf": [
              {
                "type": "string"
              },
              {
                "type": "null"
              }
            ],
            "title": "Id"
          },
          "url": {
            "type": "string",
            "minLength": 1,
            "format": "uri",
            "title": "Url"
          },
          "poll_frequency": {
            "type": "string",
            "title": "Poll Frequency",
            "default": "1h"
          },
          "initial_lookback_period": {
            "anyOf": [
              {
                "type": "string"
              },
              {
                "type": "null"
              }
            ],
            "title": "Initial Lookback Period"
          },
          "is_paywalled": {
            "type": "boolean",
            "title": "Is Paywalled",
            "default": false
          },
          "rss_requires_auth": {
            "type": "boolean",
            "title": "Rss Requires Auth",
            "default": false
          },
          "site_config_id": {
            "anyOf": [
              {
                "type": "string"
              },
              {
                "type": "null"
              }
            ],
            "title": "Site Config Id"
          },
          "owner_user_id": {
            "anyOf": [
              {
                "type": "string"
              },
              {
                "type": "null"
              }
            ],
            "title": "Owner User Id"
          }
        },
        "type": "object",
        "required": [
          "url"
        ],
        "title": "Feed"
      },
      "FeedOut": {
        "properties": {
          "id": {
            "type": "string",
            "title": "Id"
          },
          "url": {
            "type": "string",
            "title": "Url"
          },
          "poll_frequency": {
            "type": "string",
            "title": "Poll Frequency"
          },
          "initial_lookback_period": {
            "anyOf": [
              {
                "type": "string"
              },
              {
                "type": "null"
              }
            ],
            "title": "Initial Lookback Period"
          },
          "is_paywalled": {
            "type": "boolean",
            "title": "Is Paywalled",
            "default": false
          },
          "rss_requires_auth": {
            "type": "boolean",
            "title": "Rss Requires Auth",
            "default": false
          },
          "site_config_id": {
            "anyOf": [
              {
                "type": "string"
              },
              {
                "type": "null"
              }
            ],
            "title": "Site Config Id"
          },
          "owner_user_id": {
            "anyOf": [
              {
                "type": "string"
              },
              {
                "type": "null"
              }
            ],
            "title": "Owner User Id"
          }
        },
        "type": "object",
        "required": [
          "id",
          "url",
          "poll_frequency"
        ],
        "title": "FeedOut"
      },
      "FeedsPage": {
        "properties": {
          "items": {
            "items": {
              "$ref": "#/components/schemas/FeedOut"
            },
            "type": "array",
            "title": "Items"
          },
          "total": {
            "type": "integer",
            "title": "Total"
          },
          "page": {
            "type": "integer",
            "title": "Page"
          },
          "size": {
            "type": "integer",
            "title": "Size"
          },
          "has_next": {
            "type": "boolean",
            "title": "Has Next",
            "default": false
          },
          "total_pages": {
            "type": "integer",
            "title": "Total Pages",
            "default": 1
          }
        },
        "type": "object",
        "required": [
          "items",
          "total",
          "page",
          "size"
        ],
        "title": "FeedsPage"
      },
      "HTTPValidationError": {
        "properties": {
          "detail": {
            "items": {
              "$ref": "#/components/schemas/ValidationError"
            },
            "type": "array",
            "title": "Detail"
          }
        },
        "type": "object",
        "title": "HTTPValidationError"
      },
      "JobOut": {
        "properties": {
          "id": {
            "type": "string",
            "title": "Id"
          },
          "type": {
            "type": "string",
            "title": "Type"
          },
          "status": {
            "type": "string",
            "title": "Status"
          },
          "attempts": {
            "type": "integer",
            "title": "Attempts"
          },
          "last_error": {
            "anyOf": [
              {
                "type": "string"
              },
              {
                "type": "null"
              }
            ],
            "title": "Last Error"
          },
          "available_at": {
            "anyOf": [
              {
                "type": "number"
              },
              {
                "type": "null"
              }
            ],
            "title": "Available At"
          },
          "owner_user_id": {
            "anyOf": [
              {
                "type": "string"
              },
              {
                "type": "null"
              }
            ],
            "title": "Owner User Id"
          },
          "payload": {
            "additionalProperties": true,
            "type": "object",
            "title": "Payload"
          },
          "details": {
            "additionalProperties": true,
            "type": "object",
            "title": "Details"
          }
        },
        "type": "object",
        "required": [
          "id",
          "type",
          "status",
          "attempts",
          "payload"
        ],
        "title": "JobOut"
      },
      "JobRequest": {
        "properties": {
          "type": {
            "type": "string",
            "title": "Type"
          },
          "payload": {
            "additionalProperties": true,
            "type": "object",
            "title": "Payload"
          }
        },
        "type": "object",
        "required": [
          "type",
          "payload"
        ],
        "title": "JobRequest"
      },
      "JobsPage": {
        "properties": {
          "items": {
            "items": {
              "$ref": "#/components/schemas/JobOut"
            },
            "type": "array",
            "title": "Items"
          },
          "total": {
            "type": "integer",
            "title": "Total"
          },
          "page": {
            "type": "integer",
            "title": "Page"
          },
          "size": {
            "type": "integer",
            "title": "Size"
          },
          "has_next": {
            "type": "boolean",
            "title": "Has Next",
            "default": false
          },
          "total_pages": {
            "type": "integer",
            "title": "Total Pages",
            "default": 1
          }
        },
        "type": "object",
        "required": [
          "items",
          "total",
          "page",
          "size"
        ],
        "title": "JobsPage"
      },
      "SiteConfig": {
        "properties": {
          "id": {
            "anyOf": [
              {
                "type": "string"
              },
              {
                "type": "null"
              }
            ],
            "title": "Id"
          },
          "name": {
            "type": "string",
            "title": "Name"
          },
          "site_url": {
            "type": "string",
            "minLength": 1,
            "format": "uri",
            "title": "Site Url"
          },
          "username_selector": {
            "type": "string",
            "title": "Username Selector"
          },
          "password_selector": {
            "type": "string",
            "title": "Password Selector"
          },
          "login_button_selector": {
            "type": "string",
            "title": "Login Button Selector"
          },
          "post_login_selector": {
            "anyOf": [
              {
                "type": "string"
              },
              {
                "type": "null"
              }
            ],
            "title": "Post Login Selector"
          },
          "cookies_to_store": {
            "items": {
              "type": "string"
            },
            "type": "array",
            "title": "Cookies To Store"
          },
          "owner_user_id": {
            "anyOf": [
              {
                "type": "string"
              },
              {
                "type": "null"
              }
            ],
            "title": "Owner User Id"
          }
        },
        "type": "object",
        "required": [
          "name",
          "site_url",
          "username_selector",
          "password_selector",
          "login_button_selector"
        ],
        "title": "SiteConfig"
      },
      "SiteConfigOut": {
        "properties": {
          "id": {
            "type": "string",
            "title": "Id"
          },
          "name": {
            "type": "string",
            "title": "Name"
          },
          "site_url": {
            "type": "string",
            "title": "Site Url"
          },
          "username_selector": {
            "type": "string",
            "title": "Username Selector"
          },
          "password_selector": {
            "type": "string",
            "title": "Password Selector"
          },
          "login_button_selector": {
            "type": "string",
            "title": "Login Button Selector"
          },
          "post_login_selector": {
            "anyOf": [
              {
                "type": "string"
              },
              {
                "type": "null"
              }
            ],
            "title": "Post Login Selector"
          },
          "cookies_to_store": {
            "items": {
              "type": "string"
            },
            "type": "array",
            "title": "Cookies To Store"
          },
          "owner_user_id": {
            "anyOf": [
              {
                "type": "string"
              },
              {
                "type": "null"
              }
            ],
            "title": "Owner User Id"
          }
        },
        "type": "object",
        "required": [
          "id",
          "name",
          "site_url",
          "username_selector",
          "password_selector",
          "login_button_selector"
        ],
        "title": "SiteConfigOut"
      },
      "SiteConfigsPage": {
        "properties": {
          "items": {
            "items": {
              "$ref": "#/components/schemas/SiteConfigOut"
            },
            "type": "array",
            "title": "Items"
          },
          "total": {
            "type": "integer",
            "title": "Total"
          },
          "page": {
            "type": "integer",
            "title": "Page"
          },
          "size": {
            "type": "integer",
            "title": "Size"
          },
          "has_next": {
            "type": "boolean",
            "title": "Has Next",
            "default": false
          },
          "total_pages": {
            "type": "integer",
            "title": "Total Pages",
            "default": 1
          }
        },
        "type": "object",
        "required": [
          "items",
          "total",
          "page",
          "size"
        ],
        "title": "SiteConfigsPage"
      },
      "StatusResponse": {
        "properties": {
          "status": {
            "type": "string",
            "title": "Status",
            "default": "ok"
          },
          "version": {
            "type": "string",
            "title": "Version",
            "default": "0.1.0"
          }
        },
        "type": "object",
        "title": "StatusResponse"
      },
      "ValidationError": {
        "properties": {
          "loc": {
            "items": {
              "anyOf": [
                {
                  "type": "string"
                },
                {
                  "type": "integer"
                }
              ]
            },
            "type": "array",
            "title": "Location"
          },
          "msg": {
            "type": "string",
            "title": "Message"
          },
          "type": {
            "type": "string",
            "title": "Error Type"
          }
        },
        "type": "object",
        "required": [
          "loc",
          "msg",
          "type"
        ],
        "title": "ValidationError"
      }
    },
    "securitySchemes": {
      "HTTPBearer": {
        "type": "http",
        "scheme": "bearer"
      }
    }
  },
  "tags": [
    {
      "name": "status",
      "description": "Service and database health"
    },
    {
      "name": "site-configs",
      "description": "Site configuration CRUD"
    },
    {
      "name": "credentials",
      "description": "User and global credentials"
    },
    {
      "name": "feeds",
      "description": "Feed definitions"
    },
    {
      "name": "bookmarks",
      "description": "Bookmarks listing and management"
    },
    {
      "name": "jobs",
      "description": "Background jobs queue"
    },
    {
      "name": "admin",
      "description": "Administrative operations"
    },
    {
      "name": "v1",
      "description": "Versioned API endpoints"
    }
  ]
}<|MERGE_RESOLUTION|>--- conflicted
+++ resolved
@@ -1134,16 +1134,12 @@
               "anyOf": [
                 {
                   "type": "string",
-<<<<<<< HEAD
                   "enum": [
                     "title",
                     "url",
                     "published_at",
                     "relevance"
                   ]
-=======
-                  "pattern": "^(title|url|published_at)$"
->>>>>>> 216adf4b
                 },
                 {
                   "type": "null"
@@ -1160,14 +1156,10 @@
               "anyOf": [
                 {
                   "type": "string",
-<<<<<<< HEAD
                   "enum": [
                     "asc",
                     "desc"
                   ]
-=======
-                  "pattern": "^(asc|desc)$"
->>>>>>> 216adf4b
                 },
                 {
                   "type": "null"
@@ -1175,7 +1167,6 @@
               ],
               "title": "Sort Dir"
             }
-<<<<<<< HEAD
           },
           {
             "name": "title_query",
@@ -1256,8 +1247,6 @@
               ],
               "title": "Regex Flags"
             }
-=======
->>>>>>> 216adf4b
           }
         ],
         "responses": {
@@ -1615,17 +1604,12 @@
             }
           },
           {
-<<<<<<< HEAD
             "name": "title_query",
-=======
-            "name": "sort_by",
->>>>>>> 216adf4b
-            "in": "query",
-            "required": false,
-            "schema": {
-              "anyOf": [
-                {
-<<<<<<< HEAD
+            "in": "query",
+            "required": false,
+            "schema": {
+              "anyOf": [
+                {
                   "type": "string"
                 },
                 {
@@ -1659,16 +1643,11 @@
               "anyOf": [
                 {
                   "type": "string"
-=======
-                  "type": "string",
-                  "pattern": "^(title|url|published_at)$"
->>>>>>> 216adf4b
-                },
-                {
-                  "type": "null"
-                }
-              ],
-<<<<<<< HEAD
+                },
+                {
+                  "type": "null"
+                }
+              ],
               "title": "Regex"
             }
           },
@@ -1689,34 +1668,19 @@
           },
           {
             "name": "regex_flags",
-=======
-              "title": "Sort By"
-            }
-          },
-          {
-            "name": "sort_dir",
->>>>>>> 216adf4b
             "in": "query",
             "required": false,
             "schema": {
               "anyOf": [
                 {
                   "type": "string",
-<<<<<<< HEAD
                   "pattern": "^[imxs]*$"
-=======
-                  "pattern": "^(asc|desc)$"
->>>>>>> 216adf4b
-                },
-                {
-                  "type": "null"
-                }
-              ],
-<<<<<<< HEAD
+                },
+                {
+                  "type": "null"
+                }
+              ],
               "title": "Regex Flags"
-=======
-              "title": "Sort Dir"
->>>>>>> 216adf4b
             }
           }
         ],
