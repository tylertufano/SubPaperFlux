--- conflicted
+++ resolved
@@ -58,16 +58,9 @@
   if (segments.length < 2) {
     return null
   }
-<<<<<<< HEAD
+
   try {
     const payload = Buffer.from(segments[1]!, 'base64url').toString('utf8')
-=======
-  const payload = decodeBase64UrlSegment(segments[1]!)
-  if (!payload) {
-    return null
-  }
-  try {
->>>>>>> 07e9dde6
     const parsed = JSON.parse(payload)
     if (parsed && typeof parsed === 'object') {
       return parsed as ClaimContainer
@@ -372,13 +365,8 @@
       const idTokenValue =
         typeof account?.id_token === 'string'
           ? account.id_token
-<<<<<<< HEAD
           : typeof mutableToken.idToken === 'string'
             ? mutableToken.idToken
-=======
-          : typeof (token as any).idToken === 'string'
-            ? ((token as any).idToken as string)
->>>>>>> 07e9dde6
             : undefined
       const idTokenClaims = idTokenValue ? decodeJwtClaims(idTokenValue) : null
       if (user && typeof user === 'object') {
@@ -411,7 +399,6 @@
       if (idTokenClaims) {
         applyClaimsToToken(mutableToken, idTokenClaims)
       }
-<<<<<<< HEAD
       const accessTokenValue =
         typeof account?.access_token === 'string'
           ? account.access_token
@@ -427,57 +414,11 @@
       }
       mutableToken.permissions = derivePermissionsFromRoles(mutableToken.roles)
       return mutableToken
-=======
-      if (idTokenClaims) {
-        const idTokenRoles = extractRoles(idTokenClaims)
-        if (idTokenRoles.length > 0) {
-          token.roles = normalizeIdentifierList([token.roles, idTokenRoles])
-        }
-        const idTokenGroups = extractGroups(idTokenClaims)
-        if (idTokenGroups.length > 0) {
-          token.groups = normalizeIdentifierList([token.groups, idTokenGroups])
-        }
-        if (typeof token.displayName !== 'string' || token.displayName.trim().length === 0) {
-          const resolvedDisplayName = resolveDisplayName(idTokenClaims)
-          if (resolvedDisplayName) {
-            token.displayName = resolvedDisplayName
-          } else {
-            delete token.displayName
-          }
-        }
-        const fallbackName =
-          extractStringClaim(idTokenClaims, [
-            'name',
-            'preferred_username',
-            'given_name',
-            'display_name',
-            'displayName',
-          ]) || resolveDisplayName(idTokenClaims)
-        if (fallbackName) {
-          const trimmedName = fallbackName.trim()
-          if (!token.name || token.name === token.sub || token.name.toString().trim().length === 0) {
-            token.name = trimmedName
-          }
-        }
-        const fallbackEmail = extractStringClaim(idTokenClaims, [
-          'email',
-          'mail',
-          'emailaddress',
-          'userprincipalname',
-        ])
-        if (fallbackEmail) {
-          token.email = fallbackEmail.trim()
-        }
-      }
-      token.permissions = derivePermissionsFromRoles(token.roles)
-      return token
->>>>>>> 07e9dde6
     },
     async session({ session, token }: { session: Session; token: JWT }) {
       session.accessToken = token.accessToken
       session.idToken = token.idToken
       if (session.user) {
-<<<<<<< HEAD
         const mutableToken = token as MutableToken
         const explicitUserId =
           typeof mutableToken.userId === 'string' && mutableToken.userId.trim().length > 0
@@ -498,19 +439,6 @@
         }
         if (typeof mutableToken.displayName === 'string' && mutableToken.displayName.trim().length > 0) {
           session.user.displayName = mutableToken.displayName
-=======
-        if (typeof token.sub === 'string' && token.sub.trim().length > 0) {
-          session.user.id = token.sub.trim()
-        }
-        if (typeof token.name === 'string' && token.name.trim().length > 0) {
-          session.user.name = token.name.trim()
-        }
-        if (typeof token.email === 'string' && token.email.trim().length > 0) {
-          session.user.email = token.email.trim()
-        }
-        if (typeof token.displayName === 'string' && token.displayName.trim().length > 0) {
-          session.user.displayName = token.displayName
->>>>>>> 07e9dde6
         } else {
           delete session.user.displayName
         }
